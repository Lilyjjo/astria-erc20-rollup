--- conflicted
+++ resolved
@@ -20,17 +20,7 @@
 docker-run:
     clear
     open http://localhost:3000
-<<<<<<< HEAD
     if [ ! -f ./docker-compose/.data/cometbft/priv_validator_state.json ]; then \
         ./docker-compose/reset.sh; \
     fi
-    docker-compose -f docker-compose/local.yaml up
-
-send-message:
-    curl -v -X POST -H \
-        "Content-Type: application/json" -d \
-        '{"sender": "itamar", "message": "hello, rollup", "priority": 1}' \
-        localhost:8080/message
-=======
-    docker-compose -f docker-compose/local.yaml up
->>>>>>> 3b6d0e5c
+    docker-compose -f docker-compose/local.yaml up